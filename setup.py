from setuptools import find_packages, setup

_TEST_REQUIRE = [
<<<<<<< HEAD
    "pytest==5.4.1",
    "pytest-cov==2.8.1",
    "pytest-asyncio==0.11.0",
=======
    "pytest==5.4.3",
    "pytest-cov==2.10.0",
    "pytest-asyncio==0.12.0",
>>>>>>> 66fe3279
    "pytest-aiohttp==0.3.0",
    "asynctest==0.13.0",
    "pytz",
    "pylint==2.5.3",
    "xenon==0.7.0",
    "black==19.10b0",
    "isort==4.3.21",
]

_VERSION = "1.2.0"

_PACKAGES = find_packages(exclude=["tests*"])

setup(
    name="tartiflette-aiohttp",
    version=_VERSION,
    description="Runs a Tartiflette GraphQL Engine through aiohttp",
    long_description=open("README.md").read(),
    long_description_content_type="text/markdown",
    url="https://github.com/tartiflette/tartiflette-aiohttp",
    author="Dailymotion Core API Team",
    author_email="team@tartiflette.io",
    license="MIT",
    classifiers=[
        "Intended Audience :: Developers",
        "Topic :: Software Development :: Libraries",
        "Programming Language :: Python :: 3.6",
        "Programming Language :: Python :: Implementation :: PyPy",
    ],
    keywords="api graphql protocol api rest relay tartiflette dailymotion",
    packages=_PACKAGES,
    install_requires=["aiohttp>=3.5.4,<3.7.0", "tartiflette>=0.12.0,<2.0.0"],
    tests_require=_TEST_REQUIRE,
    extras_require={"test": _TEST_REQUIRE},
    include_package_data=True,
)<|MERGE_RESOLUTION|>--- conflicted
+++ resolved
@@ -1,15 +1,9 @@
 from setuptools import find_packages, setup
 
 _TEST_REQUIRE = [
-<<<<<<< HEAD
-    "pytest==5.4.1",
-    "pytest-cov==2.8.1",
-    "pytest-asyncio==0.11.0",
-=======
     "pytest==5.4.3",
     "pytest-cov==2.10.0",
     "pytest-asyncio==0.12.0",
->>>>>>> 66fe3279
     "pytest-aiohttp==0.3.0",
     "asynctest==0.13.0",
     "pytz",
